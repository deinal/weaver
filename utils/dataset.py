import os
import copy
import json
import numpy as np
<<<<<<< HEAD
import awkward as ak
import math
=======
>>>>>>> 7150a1c3
import torch.utils.data

from itertools import chain
from functools import partial
from concurrent.futures.thread import ThreadPoolExecutor
from .logger import _logger, warn_once
from .data.tools import _pad, _repeat_pad, _clip
from .data.fileio import _read_files
from .data.config import DataConfig, _md5
from .data.preprocess import _apply_selection, _build_new_variables, _clean_up, AutoStandardizer, WeightMaker


def _build_weights(table, data_config):
    if data_config.weight_name and not data_config.use_precomputed_weights:
        x_var, y_var = data_config.reweight_branches
        x_bins, y_bins = data_config.reweight_bins
        rwgt_sel = None
        if data_config.reweight_discard_under_overflow:
            rwgt_sel = (table[x_var] >= min(x_bins)) & (table[x_var] <= max(x_bins)) & \
                (table[y_var] >= min(y_bins)) & (table[y_var] <= max(y_bins))
        # init w/ wgt=0: events not belonging to any class in `reweight_classes` will get a weight of 0 at the end
        wgt = np.zeros(len(table[x_var]), dtype='float32')
        sum_evts = 0
        for label, hist in data_config.reweight_hists.items():
            pos = table[label] == 1
            if rwgt_sel is not None:
                pos &= rwgt_sel
            rwgt_x_vals = table[x_var][pos]
            rwgt_y_vals = table[y_var][pos]
            x_indices = np.clip(np.digitize(
                rwgt_x_vals, x_bins) - 1, a_min=0, a_max=len(x_bins) - 2)
            y_indices = np.clip(np.digitize(
                rwgt_y_vals, y_bins) - 1, a_min=0, a_max=len(y_bins) - 2)
            wgt[pos] = hist[x_indices, y_indices]
            sum_evts += pos.sum()
        if sum_evts != len(table[x_var]):
            warn_once(
                'Not all selected events used in the reweighting. '
                'Check consistency between `selection` and `reweight_classes` definition, or with the `reweight_vars` binnings '
                '(under- and overflow bins are discarded by default, unless `reweight_discard_under_overflow` is set to `False` in the `weights` section).',
            )
        table[data_config.weight_name] = wgt


def _finalize_inputs(table, data_config):
    for k, params in data_config.preprocess_params.items():
        if data_config._auto_standardization and params['center'] == 'auto':
            raise ValueError('No valid standardization params for %s' % k)
        if params['center'] is not None:
            table[k] = _clip((table[k] - params['center']) * params['scale'], params['min'], params['max'])
        if params['length'] is not None:
            pad_fn = _repeat_pad if params['pad_mode'] == 'wrap' else partial(_pad, value=params['pad_value'])
            table[k] = pad_fn(table[k], params['length'])
        if isinstance(table[k], ak.highlevel.Array):
            table[k] = ak.to_numpy(table[k])
        # check for NaN
        if np.any(np.isnan(table[k])):
            _logger.warning(
                'Found NaN in %s, silently converting it to 0.', k)
            table[k] = np.nan_to_num(table[k])
    # stack variables for each input group
    for k, names in data_config.input_dicts.items():
        if len(names) == 1 and data_config.preprocess_params[names[0]]['length'] is None:
            table['_' + k] = table[names[0]]
        else:
            table['_' + k] = np.stack([table[n] for n in names], axis=1)
    # reduce memory usage
    for n in set(chain(*data_config.input_dicts.values())):
        if n not in data_config.label_names and n not in data_config.observer_names:
            del table[n]


def _get_reweight_indices(weights, up_sample=True, max_resample=10, weight_scale=1):
    all_indices = np.arange(len(weights))
    randwgt = np.random.uniform(low=0, high=weight_scale, size=len(weights))
    keep_flags = randwgt < weights
    if not up_sample:
        keep_indices = all_indices[keep_flags]
    else:
        n_repeats = len(weights) // max(1, int(keep_flags.sum()))
        if n_repeats > max_resample:
            n_repeats = max_resample
        all_indices = np.repeat(np.arange(len(weights)), n_repeats)
        randwgt = np.random.uniform(low=0, high=weight_scale, size=len(weights) * n_repeats)
        keep_indices = all_indices[randwgt < np.repeat(weights, n_repeats)]
    return keep_indices.copy()


def _check_labels(table):
    if np.all(table['_labelcheck_'] == 1):
        del table['_labelcheck_']
    else:
        if np.any(table['_labelcheck_'] == 0):
            raise RuntimeError('Inconsistent label definition: some of the entries are not assigned to any classes!')
        if np.any(table['_labelcheck_'] > 1):
            raise RuntimeError('Inconsistent label definition: some of the entries are assigned to multiple classes!')


def _preprocess(table, data_config, options):
    # apply selection
    entries = _apply_selection(table, data_config.selection if options['training'] else data_config.test_time_selection)
    if entries == 0:
        return []
    # define new variables
    _build_new_variables(table, data_config.var_funcs)
    # check labels
    if data_config.label_type == 'simple':
        _check_labels(table)
    # build weights
    if options['reweight']:
        _build_weights(table, data_config)
    # drop unused variables
    _clean_up(table, data_config.drop_branches)
    # perform input variable standardization, clipping, padding and stacking
    _finalize_inputs(table, data_config)
    # compute reweight indices
    if options['reweight'] and data_config.weight_name is not None:
        indices = _get_reweight_indices(table[data_config.weight_name], up_sample=options['up_sample'],
                                        weight_scale=options['weight_scale'], max_resample=options['max_resample'])
    else:
        indices = np.arange(len(table[data_config.label_names[0]]))
    # shuffle
    if options['shuffle']:
        np.random.shuffle(indices)
    return indices


def _load_next(data_config, filelist, load_range, options):
    table = _read_files(filelist, data_config.load_branches, load_range, treename=data_config.treename)
    indices = _preprocess(table, data_config, options)
    return table, indices


class _SimpleIter(object):
    r"""_SimpleIter

    Iterator object for ``SimpleIterDataset''.
    """

    def __init__(self, **kwargs):
        # inherit all properties from SimpleIterDataset
        self.__dict__.update(**kwargs)

        # executor to read files and run preprocessing asynchronously
        self.executor = ThreadPoolExecutor(max_workers=1) if self._async_load else None

        # init: prefetch holds table and indices for the next fetch
        self.prefetch = None
        self.table = None
        self.indices = []
        self.cursor = 0

        self._seed = None
        worker_info = torch.utils.data.get_worker_info()
        file_dict = self._init_file_dict.copy()
        if worker_info is not None:
            # in a worker process
            self._name += '_worker%d' % worker_info.id
            self._seed = worker_info.seed & 0xFFFFFFFF
            np.random.seed(self._seed)
            # split workload by files
            new_file_dict = {}
            for name, files in file_dict.items():
                new_files = files[worker_info.id::worker_info.num_workers]
                assert(len(new_files) > 0)
                new_file_dict[name] = new_files
            file_dict = new_file_dict
        self.worker_file_dict = file_dict
        self.worker_filelist = sum(file_dict.values(), [])
        self.worker_info = worker_info
        self.restart()

    def restart(self):
        print('=== Restarting DataIter %s, seed=%s ===' % (self._name, self._seed))
        # re-shuffle filelist and load range if for training
        filelist = self.worker_filelist.copy()
        if self._sampler_options['shuffle']:
            np.random.shuffle(filelist)
        if self._file_fraction < 1:
            num_files = int(len(filelist) * self._file_fraction)
            filelist = filelist[:num_files]
        self.filelist = filelist

        if self._init_load_range_and_fraction is None:
            self.load_range = (0, 1)
        else:
            (start_pos, end_pos), load_frac = self._init_load_range_and_fraction
            interval = (end_pos - start_pos) * load_frac
            if self._sampler_options['shuffle']:
                offset = np.random.uniform(start_pos, end_pos - interval)
                self.load_range = (offset, offset + interval)
            else:
                self.load_range = (start_pos, start_pos + interval)

        _logger.debug(
            'Init iter [%d], will load %d (out of %d*%s=%d) files with load_range=%s:\n%s', 0
            if self.worker_info is None else self.worker_info.id, len(self.filelist),
            len(sum(self._init_file_dict.values(), [])),
            self._file_fraction, int(len(sum(self._init_file_dict.values(), [])) * self._file_fraction),
            str(self.load_range),
            '\n'.join(self.filelist[: 3]) + '\n ... ' + self.filelist[-1],)

        _logger.info('Restarted DataIter %s, load_range=%s, file_list:\n%s' %
                     (self._name, str(self.load_range), json.dumps(self.worker_file_dict, indent=2)))

        # reset file fetching cursor
        self.ipos = 0 if self._fetch_by_files else self.load_range[0]
        # prefetch the first entry asynchronously
        self._try_get_next(init=True)

    def __next__(self):
        # print(self.ipos, self.cursor)
        if len(self.filelist) == 0:
            raise StopIteration
        try:
            i = self.indices[self.cursor]
        except IndexError:
            # case 1: first entry, `self.indices` is still empty
            # case 2: running out of entries, `self.indices` is not empty
            while True:
                if self._in_memory and len(self.indices) > 0:
                    # only need to re-shuffle the indices, if this is not the first entry
                    if self._sampler_options['shuffle']:
                        np.random.shuffle(self.indices)
                    break
                if self.prefetch is None:
                    # reaching the end as prefetch got nothing
                    self.table = None
                    if self._async_load:
                        self.executor.shutdown(wait=False)
                    raise StopIteration
                # get result from prefetch
                if self._async_load:
                    self.table, self.indices = self.prefetch.result()
                else:
                    self.table, self.indices = self.prefetch
                # try to load the next ones asynchronously
                self._try_get_next()
                # check if any entries are fetched (i.e., passing selection) -- if not, do another fetch
                if len(self.indices) > 0:
                    break
            # reset cursor
            self.cursor = 0
            i = self.indices[self.cursor]
        self.cursor += 1
        return self.get_data(i)

    def _try_get_next(self, init=False):
        end_of_list = self.ipos >= len(self.filelist) if self._fetch_by_files else self.ipos >= self.load_range[1]
        if end_of_list:
            if init:
                raise RuntimeError('Nothing to load for worker %d' %
                                   0 if self.worker_info is None else self.worker_info.id)
            if self._infinity_mode and not self._in_memory:
                # infinity mode: re-start
                self.restart()
                return
            else:
                # finite mode: set prefetch to None, exit
                self.prefetch = None
                return

        if self._fetch_by_files:
            filelist = self.filelist[int(self.ipos): int(self.ipos + self._fetch_step)]
            load_range = self.load_range
        else:
            filelist = self.filelist
            load_range = (self.ipos, min(self.ipos + self._fetch_step, self.load_range[1]))

        # _logger.info('Start fetching next batch, len(filelist)=%d, load_range=%s'%(len(filelist), load_range))
        if self._async_load:
            self.prefetch = self.executor.submit(_load_next, self._data_config,
                                                 filelist, load_range, self._sampler_options)
        else:
            self.prefetch = _load_next(self._data_config, filelist, load_range, self._sampler_options)
        self.ipos += self._fetch_step

    def get_data(self, i):
        # inputs
        X = {k: np.copy(self.table['_' + k][i]) for k in self._data_config.input_names}
        # labels
        y = {k: np.copy(self.table[k][i]) for k in self._data_config.label_names}
        # observers / monitor variables
        Z = {k: np.copy(self.table[k][i]) for k in self._data_config.z_variables}
        return X, y, Z


class SimpleIterDataset(torch.utils.data.IterableDataset):
    r"""Base IterableDataset.

    Handles dataloading.

    Arguments:
        file_dict (dict): dictionary of lists of files to be loaded.
        data_config_file (str): YAML file containing data format information.
        for_training (bool): flag indicating whether the dataset is used for training or testing.
            When set to ``True``, will enable shuffling and sampling-based reweighting.
            When set to ``False``, will disable shuffling and reweighting, but will load the observer variables.
        load_range_and_fraction (tuple of tuples, ``((start_pos, end_pos), load_frac)``): fractional range of events to load from each file.
            E.g., setting load_range_and_fraction=((0, 0.8), 0.5) will randomly load 50% out of the first 80% events from each file (so load 50%*80% = 40% of the file).
        fetch_by_files (bool): flag to control how events are retrieved each time we fetch data from disk.
            When set to ``True``, will read only a small number (set by ``fetch_step``) of files each time, but load all the events in these files.
            When set to ``False``, will read from all input files, but load only a small fraction (set by ``fetch_step``) of events each time.
            Default is ``False``, which results in a more uniform sample distribution but reduces the data loading speed.
        fetch_step (float or int): fraction of events (when ``fetch_by_files=False``) or number of files (when ``fetch_by_files=True``) to load each time we fetch data from disk.
            Event shuffling and reweighting (sampling) is performed each time after we fetch data.
            So set this to a large enough value to avoid getting an imbalanced minibatch (due to reweighting/sampling), especially when ``fetch_by_files`` set to ``True``.
            Will load all events (files) at once if set to non-positive value.
        file_fraction (float): fraction of files to load.
    """

    def __init__(self, file_dict, data_config_file, for_training=True, load_range_and_fraction=None,
                 fetch_by_files=False, fetch_step=0.01, file_fraction=1, remake_weights=False, up_sample=True,
                 weight_scale=1, max_resample=10, async_load=True, infinity_mode=False, in_memory=False, name=''):
        self._iters = {} if infinity_mode or in_memory else None
        _init_args = set(self.__dict__.keys())
        self._init_file_dict = file_dict
        self._init_load_range_and_fraction = load_range_and_fraction
        self._fetch_by_files = fetch_by_files
        self._fetch_step = fetch_step
        self._file_fraction = file_fraction
        self._async_load = async_load
        self._infinity_mode = infinity_mode
        self._in_memory = in_memory
        self._name = name

        # ==== sampling parameters ====
        self._sampler_options = {
            'up_sample': up_sample,
            'weight_scale': weight_scale,
            'max_resample': max_resample,
        }

        if for_training:
            self._sampler_options.update(training=True, shuffle=True, reweight=True)
        else:
            self._sampler_options.update(training=False, shuffle=False, reweight=False)

        # discover auto-generated reweight file
        data_config_md5 = _md5(data_config_file)
        data_config_autogen_file = data_config_file.replace('.yaml', '.%s.auto.yaml' % data_config_md5)
        if os.path.exists(data_config_autogen_file):
            data_config_file = data_config_autogen_file
            _logger.info('Found file %s w/ auto-generated preprocessing information, will use that instead!' %
                         data_config_file)

        # load data config (w/ observers now -- so they will be included in the auto-generated yaml)
        self._data_config = DataConfig.load(data_config_file)

        if for_training:
            # produce variable standardization info if needed
            if self._data_config._missing_standardization_info:
                s = AutoStandardizer(file_dict, self._data_config)
                self._data_config = s.produce(data_config_autogen_file)

            # produce reweight info if needed
            if self._sampler_options['reweight'] and self._data_config.weight_name and not self._data_config.use_precomputed_weights:
                if remake_weights or self._data_config.reweight_hists is None:
                    w = WeightMaker(file_dict, self._data_config)
                    self._data_config = w.produce(data_config_autogen_file)

            # reload data_config w/o observers for training
            if os.path.exists(data_config_autogen_file) and data_config_file != data_config_autogen_file:
                data_config_file = data_config_autogen_file
                _logger.info(
                    'Found file %s w/ auto-generated preprocessing information, will use that instead!' %
                    data_config_file)
            self._data_config = DataConfig.load(data_config_file, load_observers=False)

        # derive all variables added to self.__dict__
        self._init_args = set(self.__dict__.keys()) - _init_args

    @property
    def config(self):
        return self._data_config

    def __iter__(self):
        if self._iters is None:
            kwargs = {k: copy.deepcopy(self.__dict__[k]) for k in self._init_args}
            return _SimpleIter(**kwargs)
        else:
            worker_info = torch.utils.data.get_worker_info()
            worker_id = worker_info.id if worker_info is not None else 0
            try:
                return self._iters[worker_id]
            except KeyError:
                kwargs = {k: copy.deepcopy(self.__dict__[k]) for k in self._init_args}
                self._iters[worker_id] = _SimpleIter(**kwargs)
                return self._iters[worker_id]<|MERGE_RESOLUTION|>--- conflicted
+++ resolved
@@ -2,11 +2,7 @@
 import copy
 import json
 import numpy as np
-<<<<<<< HEAD
 import awkward as ak
-import math
-=======
->>>>>>> 7150a1c3
 import torch.utils.data
 
 from itertools import chain
